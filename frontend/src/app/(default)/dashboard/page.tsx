--- conflicted
+++ resolved
@@ -1,4 +1,3 @@
-<<<<<<< HEAD
 /* eslint-disable react-hooks/exhaustive-deps */
 'use client'
 import React, { useEffect, useState } from 'react';
@@ -9,21 +8,6 @@
 import withAuth from '@/components/withAuth/withAuth';
 import { useWebSocketContext } from '@/contexts/WebSocketContext';
 import mockDataService, { type SensorData } from '@/services/mockDataService';
-=======
-'use client';
-
-import Container from 'react-bootstrap/Container';
-import Row from 'react-bootstrap/Row';
-import Col from 'react-bootstrap/Col';
-import Card from 'react-bootstrap/Card';
-import Button from 'react-bootstrap/Button';
-import AppLineChart from '@/components/LineChart/LineChart';
-import AppSemiDoughnutChart from '@/components/SemiDoughnutChart/SemiDoughnutChart';
-import { useEffect, useState } from 'react';
-import axios from 'axios';
-import { useAuthState } from 'react-firebase-hooks/auth';
-import { auth } from '@/app/firebase/config';
->>>>>>> ef7d09f4
 import styles from './dashboard.module.scss';
 import publishMessage from '@/hooks/publishMQTT';
 
@@ -57,7 +41,6 @@
 };
 
 const Dashboard = () => {
-<<<<<<< HEAD
 	const { persistentSensorData, isConnected } = useWebSocketContext();
 	const [data, setData] = useState<SensorData | null>(null);
 	const [isUsingMockData, setIsUsingMockData] = useState(false);
@@ -328,136 +311,5 @@
 		</Container>
 	);
 }
-=======
-  const [data, setData] = useState<{ humidity: number; moisture: number; temperature: number } | null>(null);
-  const [user] = useAuthState(auth);
-
-  const [deviceStatus, setDeviceStatus] = useState({
-    lights: false,
-    fan: false,
-    watering: false,
-    door: false,
-    window: false,
-  });
-
-  const toggleDevice = (device: keyof typeof deviceStatus) => {
-    // Chỉ thực hiện nếu thiết bị chưa được bật
-    if (deviceStatus[device]) return;
-    
-    setDeviceStatus(prev => ({ ...prev, [device]: true }));
-    
-    const topic = `HKT_greenhouse/${device}`;
-    publishMessage(topic, 'HIGH');
-  };
-
-  useEffect(() => {
-    const fetchData = async () => {
-      try {
-        const response = await axios.get('/api/sensor-data');
-        setData(response.data);
-      } catch (error) {
-        console.error('Error fetching data:', error);
-      }
-    };
-
-    fetchData();
-  }, []);
-
-  if (!data || !user) {
-    return <div>Loading...</div>;
-  }
-
-  return (
-    <Container className={styles.dashboardContainer}>
-      <h3>Welcome, {user.email}</h3>
-
-      <Row className={`my-3 ${styles.chartRow}`}>
-        <Col md={6}>
-          <Card className={styles.deviceStatusCard}>
-            <Card.Body>
-                <h5 className={styles.statusTitle}>Device Status</h5>
-                    <div className={styles.deviceStatusRow}>
-                    <div className={styles.deviceItem}>💡 Lights: {deviceStatus.lights ? 'ON' : 'OFF'}</div>
-                    <div className={styles.deviceItem}>🌬️ Fan: {deviceStatus.fan ? 'ON' : 'OFF'}</div>
-                    <div className={styles.deviceItem}>💧 Watering: {deviceStatus.watering ? 'ON' : 'OFF'}</div>
-                    <div className={styles.deviceItem}>🚪 Door: {deviceStatus.door ? 'OPEN' : 'CLOSE'}</div>
-                    <div className={styles.deviceItem}>🪟 Window: {deviceStatus.window ? 'OPEN' : 'CLOSE'}</div>
-                </div>
-            </Card.Body>
-          </Card>
-        </Col>
-
-        <Col md={6}>
-          <Card className={styles.quickControlCard}>
-            <Card.Body>
-              <h5 className={styles.controlTitle}>Quick Control</h5>
-              <div className={styles.quickControlRow}>
-                <Button
-                  className={styles.controlButton}
-                  onClick={() => toggleDevice('lights')}
-                >
-                  💡 Turn On Lights
-                </Button>
-                <Button
-                  className={styles.controlButton}
-                  onClick={() => toggleDevice('door')}
-                >
-                  🚪 Open Door
-                </Button>
-                <Button
-                  className={styles.controlButton}
-                  onClick={() => toggleDevice('fan')}
-                >
-                  🌬️ Turn On Fan
-                </Button>
-                <div style={{ display: 'flex', gap: '0.5rem' }}>
-                  <Button
-                    className={styles.controlButton}
-                    onClick={() => toggleDevice('watering')}
-                  >
-                    💧 Start Watering
-                  </Button>
-                  <Button
-                    className={styles.controlButton}
-                    onClick={() => toggleDevice('window')}
-                  >
-                    🪟 Open Window
-                  </Button>
-                </div>
-              </div>
-            </Card.Body>
-          </Card>
-        </Col>
-      </Row>
-
-      <Row className={`my-3 ${styles.chartRow}`}>
-        <Col>
-          <Card className={styles.doughnutCard}>
-            <Card.Body className={styles.chartTitle}>Humidity</Card.Body>
-            <AppSemiDoughnutChart label="Humidity" value={data.humidity} maxValue={90} unit="%" />
-          </Card>
-        </Col>
-        <Col>
-          <Card className={styles.doughnutCard}>
-            <Card.Body className={styles.chartTitle}>Soil Moisture</Card.Body>
-            <AppSemiDoughnutChart
-              label="Moisture"
-              value={(4095 - data.moisture) / 4095 * 100}
-              maxValue={100}
-              unit="%"
-            />
-          </Card>
-        </Col>
-        <Col>
-          <Card className={styles.doughnutCard}>
-            <Card.Body className={styles.chartTitle}>Temperature</Card.Body>
-            <AppSemiDoughnutChart label="Temperature" value={data.temperature} maxValue={50} unit="°C" />
-          </Card>
-        </Col>
-      </Row>
-    </Container>
-  );
-};
->>>>>>> ef7d09f4
 
 export default withAuth(Dashboard);